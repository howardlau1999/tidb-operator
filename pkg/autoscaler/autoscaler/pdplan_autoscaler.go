// Copyright 2020 PingCAP, Inc.
//
// Licensed under the Apache License, Version 2.0 (the "License");
// you may not use this file except in compliance with the License.
// You may obtain a copy of the License at
//
//     http://www.apache.org/licenses/LICENSE-2.0
//
// Unless required by applicable law or agreed to in writing, software
// distributed under the License is distributed on an "AS IS" BASIS,
// See the License for the specific language governing permissions and
// limitations under the License.

package autoscaler

import (
	"fmt"

	"github.com/pingcap/tidb-operator/pkg/apis/pingcap/v1alpha1"
	"github.com/pingcap/tidb-operator/pkg/controller"
	"github.com/pingcap/tidb-operator/pkg/label"
	"github.com/pingcap/tidb-operator/pkg/pdapi"
	corev1 "k8s.io/api/core/v1"
<<<<<<< HEAD
	"k8s.io/apimachinery/pkg/api/errors"
=======
>>>>>>> 2523a3bb
	metav1 "k8s.io/apimachinery/pkg/apis/meta/v1"
	"k8s.io/apimachinery/pkg/labels"
	"k8s.io/apimachinery/pkg/selection"
	errorutils "k8s.io/apimachinery/pkg/util/errors"
	utilruntime "k8s.io/apimachinery/pkg/util/runtime"
	"k8s.io/apimachinery/pkg/util/sets"
	"k8s.io/client-go/util/retry"
	"k8s.io/klog"
)

const groupLabelKey = "group"

func (am *autoScalerManager) getAutoScaledClusters(tc *v1alpha1.TidbCluster, components []v1alpha1.MemberType) (tcList []*v1alpha1.TidbCluster, err error) {
	componentStrings := make([]string, len(components))
	for _, component := range components {
		componentStrings = append(componentStrings, component.String())
	}

	// Filter all autoscaled TidbClusters
	requirement, err := labels.NewRequirement(label.AutoScalingGroupLabelKey, selection.Exists, nil)
	if err != nil {
		return
	}

	componentRequirement, err := labels.NewRequirement(label.AutoComponentLabelKey, selection.In, componentStrings)
	if err != nil {
		return
	}

	selector := labels.NewSelector().Add(*requirement).Add(*componentRequirement)
	tcList, err = am.tcLister.TidbClusters(tc.Namespace).List(selector)
	return
}

func (am *autoScalerManager) syncPlans(tc *v1alpha1.TidbCluster, tac *v1alpha1.TidbClusterAutoScaler, plans []pdapi.Plan, component v1alpha1.MemberType) error {
	planGroups := sets.String{}
	groupPlanMap := make(map[string]pdapi.Plan)
	for _, plan := range plans {
		groupName := plan.Labels[groupLabelKey]
		planGroups.Insert(groupName)
		groupPlanMap[groupName] = plan
	}

	tcList, err := am.getAutoScaledClusters(tc, []v1alpha1.MemberType{component})
	if err != nil {
		return err
	}

	existedGroups := sets.String{}
	groupTcMap := make(map[string]*v1alpha1.TidbCluster)
	for _, tc := range tcList {
		groupName := tc.Labels[label.AutoScalingGroupLabelKey]
		if len(groupName) == 0 {
			klog.Errorf("unexpected: tidbcluster [%s/%s] has empty value for label %s", tc.Namespace, tc.Name, label.AutoScalingGroupLabelKey)
			continue
		}
		existedGroups.Insert(groupName)
		groupTcMap[groupName] = tc
	}

	// Calculate difference then update, delete or create
	toDelete := existedGroups.Difference(planGroups)
	err = am.deleteAutoscalingClusters(tc, toDelete.UnsortedList(), groupTcMap)
	if err != nil {
		return err
	}

	toUpdate := planGroups.Intersection(existedGroups)
	err = am.updateAutoscalingClusters(tac, toUpdate.UnsortedList(), groupTcMap, groupPlanMap)
	if err != nil {
		return err
	}

	toCreate := planGroups.Difference(existedGroups)
	err = am.createAutoscalingClusters(tc, tac, toCreate.UnsortedList(), groupPlanMap)
	if err != nil {
		return err
	}

	return nil
}

func (am *autoScalerManager) deleteAutoscalingClusters(tc *v1alpha1.TidbCluster, groupsToDelete []string, groupTcMap map[string]*v1alpha1.TidbCluster) error {
	var errs []error
	for _, group := range groupsToDelete {
		deleteTc := groupTcMap[group]

		// Remove cluster
		err := am.cli.PingcapV1alpha1().TidbClusters(tc.Namespace).Delete(deleteTc.Name, nil)
		if err != nil {
			errs = append(errs, err)
			continue
		}
	}
	return errorutils.NewAggregate(errs)
}

func (am *autoScalerManager) updateAutoscalingClusters(tac *v1alpha1.TidbClusterAutoScaler, groupsToUpdate []string, groupTcMap map[string]*v1alpha1.TidbCluster, groupPlanMap map[string]pdapi.Plan) error {
	var errs []error
	for _, group := range groupsToUpdate {
		actual, oldTc, plan := groupTcMap[group].DeepCopy(), groupTcMap[group], groupPlanMap[group]

		switch plan.Component {
		case v1alpha1.TiKVMemberType.String():
			if tac.Spec.TiKV == nil || actual.Spec.TiKV.Replicas == int32(plan.Count) {
				continue
			}
			actual.Spec.TiKV.Replicas = int32(plan.Count)
		case v1alpha1.TiDBMemberType.String():
			if tac.Spec.TiDB == nil || actual.Spec.TiDB.Replicas == int32(plan.Count) {
				continue
			}
			actual.Spec.TiDB.Replicas = int32(plan.Count)
		default:
			errs = append(errs, fmt.Errorf("unexpected component %s for group %s in autoscaling plan", plan.Component, group))
			continue
		}

		_, err := am.tcControl.UpdateTidbCluster(actual, &actual.Status, &oldTc.Status)
		if err != nil {
			errs = append(errs, err)
			continue
		}
	}
	return errorutils.NewAggregate(errs)
}

func (am *autoScalerManager) createAutoscalingClusters(tc *v1alpha1.TidbCluster, tac *v1alpha1.TidbClusterAutoScaler, groupsToCreate []string, groupPlanMap map[string]pdapi.Plan) error {
	var errs []error
	for _, group := range groupsToCreate {
		plan := groupPlanMap[group]
		component := plan.Component
<<<<<<< HEAD
		var resources map[string]v1alpha1.AutoResource

		switch component {
		case v1alpha1.TiKVMemberType.String():
			if tac.Spec.TiKV == nil {
				continue
			}
			resources = getSpecResources(tac, v1alpha1.TiKVMemberType)
		case v1alpha1.TiDBMemberType.String():
			if tac.Spec.TiDB == nil {
				continue
			}
			resources = getSpecResources(tac, v1alpha1.TiDBMemberType)
		}

		resource, ok := resources[plan.ResourceType]
=======

		if !checkAutoscalingComponent(tac, component) {
			continue
		}

		resource, ok := tac.Spec.Resources[plan.ResourceType]
>>>>>>> 2523a3bb
		if !ok {
			errs = append(errs, fmt.Errorf("unknown resource type %v for group %s tac[%s/%s]", plan.ResourceType, plan.Labels[groupLabelKey], tac.Namespace, tac.Name))
			continue
		}
<<<<<<< HEAD
		resList := corev1.ResourceList{
=======
		requestsResourceList := corev1.ResourceList{
			corev1.ResourceCPU:    resource.CPU,
			corev1.ResourceMemory: resource.Memory,
		}

		limitsResourceList := corev1.ResourceList{
>>>>>>> 2523a3bb
			corev1.ResourceCPU:    resource.CPU,
			corev1.ResourceMemory: resource.Memory,
		}

		autoTcName, err := genAutoClusterName(tac, component, plan.Labels, resource)
		if err != nil {
			errs = append(errs, err)
			continue
		}

		autoTc := &v1alpha1.TidbCluster{
			ObjectMeta: metav1.ObjectMeta{
				Name:      autoTcName,
				Namespace: tc.Namespace,
<<<<<<< HEAD
=======
				Labels: map[string]string{
					label.AutoInstanceLabelKey:     tac.Name,
					label.AutoComponentLabelKey:    component,
					label.AutoScalingGroupLabelKey: group,
				},
>>>>>>> 2523a3bb
				OwnerReferences: []metav1.OwnerReference{
					controller.GetTiDBClusterAutoscalerOwnerRef(tac),
				},
			},
			Status: v1alpha1.TidbClusterStatus{
				AutoScaler: &v1alpha1.TidbClusterAutoScalerRef{
					Name:      tac.Name,
					Namespace: tac.Namespace,
				},
			},
<<<<<<< HEAD
			Spec: v1alpha1.TidbClusterSpec{
				Cluster: &v1alpha1.TidbClusterRef{
					Name:      tc.Name,
					Namespace: tc.Namespace,
				},
			},
		}

		switch component {
		case v1alpha1.TiKVMemberType.String():
			resList[corev1.ResourceStorage] = resource.Storage

			autoTc.Spec.TiKV = tc.Spec.TiKV.DeepCopy()
			autoTc.Spec.TiKV.Replicas = int32(plan.Count)
			autoTc.Spec.TiKV.ResourceRequirements = corev1.ResourceRequirements{
				Limits:   resList,
				Requests: resList,
			}
=======
			Spec: *tc.Spec.DeepCopy(),
		}

		autoTc.Spec.Cluster = &v1alpha1.TidbClusterRef{
			Namespace: tc.Namespace,
			Name:      tc.Name,
		}

		autoTc.Spec.TiCDC = nil
		autoTc.Spec.TiFlash = nil
		autoTc.Spec.PD = nil
		autoTc.Spec.Pump = nil

		switch component {
		case v1alpha1.TiKVMemberType.String():
			requestsResourceList[corev1.ResourceStorage] = resource.Storage
			autoTc.Spec.TiDB = nil

			autoTc.Spec.TiKV.Replicas = int32(plan.Count)
			autoTc.Spec.TiKV.ResourceRequirements = corev1.ResourceRequirements{
				Limits:   limitsResourceList,
				Requests: requestsResourceList,
			}

			// Initialize Config
>>>>>>> 2523a3bb
			if autoTc.Spec.TiKV.Config == nil {
				autoTc.Spec.TiKV.Config = &v1alpha1.TiKVConfig{
					Server: &v1alpha1.TiKVServerConfig{
						Labels: map[string]string{},
					},
				}
<<<<<<< HEAD
			}
			if autoTc.Spec.TiKV.Config.Server == nil {
				autoTc.Spec.TiKV.Config.Server = &v1alpha1.TiKVServerConfig{
					Labels: map[string]string{},
				}
			}
			if autoTc.Spec.TiKV.Config.Server.Labels == nil {
				autoTc.Spec.TiKV.Config.Server.Labels = map[string]string{}
			}
=======
			} else if autoTc.Spec.TiKV.Config.Server == nil {
				autoTc.Spec.TiKV.Config.Server = &v1alpha1.TiKVServerConfig{
					Labels: map[string]string{},
				}
			} else if autoTc.Spec.TiKV.Config.Server.Labels == nil {
				autoTc.Spec.TiKV.Config.Server.Labels = map[string]string{}
			}

			// Assign Plan Labels
>>>>>>> 2523a3bb
			for k, v := range plan.Labels {
				autoTc.Spec.TiKV.Config.Server.Labels[k] = v
			}
		case v1alpha1.TiDBMemberType.String():
<<<<<<< HEAD
			autoTc.Spec.TiDB = tc.Spec.TiDB.DeepCopy()
			autoTc.Spec.TiDB.ResourceRequirements = corev1.ResourceRequirements{
				Limits:   resList,
				Requests: resList,
			}
=======
			autoTc.Spec.TiKV = nil

			autoTc.Spec.TiDB.Replicas = int32(plan.Count)
			autoTc.Spec.TiDB.ResourceRequirements = corev1.ResourceRequirements{
				Limits:   limitsResourceList,
				Requests: requestsResourceList,
			}

			// Initialize Config
>>>>>>> 2523a3bb
			if autoTc.Spec.TiDB.Config == nil {
				autoTc.Spec.TiDB.Config = &v1alpha1.TiDBConfig{
					Labels: map[string]string{},
				}
<<<<<<< HEAD
			}
			if autoTc.Spec.TiDB.Config.Labels == nil {
				autoTc.Spec.TiDB.Config.Labels = map[string]string{}
			}
=======
			} else if autoTc.Spec.TiDB.Config.Labels == nil {
				autoTc.Spec.TiDB.Config.Labels = map[string]string{}
			}

			// Assign Plan Labels
>>>>>>> 2523a3bb
			for k, v := range plan.Labels {
				autoTc.Spec.TiDB.Config.Labels[k] = v
			}
		}

<<<<<<< HEAD
		// Patch custom labels
		patchAutoscalingLabels(autoTc, tac, component, group)

=======
>>>>>>> 2523a3bb
		_, err = am.cli.PingcapV1alpha1().TidbClusters(tc.Namespace).Create(autoTc)
		if err != nil {
			errs = append(errs, err)
			continue
		}
<<<<<<< HEAD

	}
	return errorutils.NewAggregate(errs)
}

func (am *autoScalerManager) syncMonitor(tc *v1alpha1.TidbCluster, tac *v1alpha1.TidbClusterAutoScaler) error {
	if monitorRef := tc.Status.Monitor; monitorRef != nil {
		autoTcList, err := am.getAutoScaledClusters(tc, []v1alpha1.MemberType{v1alpha1.TiDBMemberType, v1alpha1.TiKVMemberType})
		if err != nil {
			return err
		}
		clusters := sets.String{}
		clusterMap := make(map[string]*v1alpha1.TidbCluster)
		for _, autoTc := range autoTcList {
			fullName := fmt.Sprintf("%s/%s", autoTc.Namespace, autoTc.Name)
			clusters.Insert(fullName)
			clusterMap[fullName] = autoTc
		}

		monitor, err := am.tmLister.TidbMonitors(monitorRef.Namespace).Get(monitorRef.Name)
		if err != nil {
			return err
		}

		monitoredClusters := sets.String{}
		newClusterRefs := make([]v1alpha1.TidbClusterRef, 0)
		for _, tcRef := range monitor.Spec.Clusters {
			ns := tcRef.Namespace
			if len(ns) == 0 {
				ns = monitor.Namespace
			}

			fullName := fmt.Sprintf("%s/%s", ns, tcRef.Name)
			monitoredClusters.Insert(fullName)
			tc, err := am.tcLister.TidbClusters(ns).Get(tcRef.Name)
			if err != nil {
				if errors.IsNotFound(err) {
					continue
				} else {
					return err
				}
			}
			tacName, ok := tc.Labels[label.AutoInstanceLabelKey]
			if !ok || tacName != tac.Name {
				// Not controlled by this AutoScaler, keep it
				newClusterRefs = append(newClusterRefs, tcRef)
				continue
			}
		}

		updatedTm := monitor.DeepCopy()
		toAdd := clusters.Difference(monitoredClusters)
		for name := range toAdd {
			cluster := clusterMap[name]
			newClusterRefs = append(newClusterRefs,
				v1alpha1.TidbClusterRef{Namespace: cluster.Namespace, Name: cluster.Name})
		}
		updatedTm.Spec.Clusters = newClusterRefs

		err = am.updateTidbMonitor(updatedTm)
		if err != nil {
			return err
		}
	}
	return nil
}

func (am *autoScalerManager) updateTidbMonitor(tm *v1alpha1.TidbMonitor) error {
	ns := tm.GetNamespace()
	tmName := tm.GetName()
	monitorSpec := tm.Spec.DeepCopy()

	// don't wait due to limited number of clients, but backoff after the default number of steps
	err := retry.RetryOnConflict(retry.DefaultRetry, func() error {
		var updateErr error
		_, updateErr = am.cli.PingcapV1alpha1().TidbMonitors(ns).Update(tm)
		if updateErr == nil {
			klog.Infof("TidbMonitor: [%s/%s] updated successfully", ns, tmName)
			return nil
		}
		klog.V(4).Infof("failed to update TidbMonitor: [%s/%s], error: %v", ns, tmName, updateErr)
		if updated, err := am.tmLister.TidbMonitors(ns).Get(tmName); err == nil {
			// make a copy so we don't mutate the shared cache
			tm = updated.DeepCopy()
			tm.Spec = *monitorSpec
		} else {
			utilruntime.HandleError(fmt.Errorf("error getting updated TidbMonitor %s/%s from lister: %v", ns, tmName, err))
		}
		return updateErr
	})
	if err != nil {
		klog.Errorf("failed to update TidbMonitor: [%s/%s], error: %v", ns, tmName, err)
	}
	return err
=======
	}
	return errorutils.NewAggregate(errs)
>>>>>>> 2523a3bb
}<|MERGE_RESOLUTION|>--- conflicted
+++ resolved
@@ -21,10 +21,7 @@
 	"github.com/pingcap/tidb-operator/pkg/label"
 	"github.com/pingcap/tidb-operator/pkg/pdapi"
 	corev1 "k8s.io/api/core/v1"
-<<<<<<< HEAD
 	"k8s.io/apimachinery/pkg/api/errors"
-=======
->>>>>>> 2523a3bb
 	metav1 "k8s.io/apimachinery/pkg/apis/meta/v1"
 	"k8s.io/apimachinery/pkg/labels"
 	"k8s.io/apimachinery/pkg/selection"
@@ -157,7 +154,6 @@
 	for _, group := range groupsToCreate {
 		plan := groupPlanMap[group]
 		component := plan.Component
-<<<<<<< HEAD
 		var resources map[string]v1alpha1.AutoResource
 
 		switch component {
@@ -174,28 +170,16 @@
 		}
 
 		resource, ok := resources[plan.ResourceType]
-=======
-
-		if !checkAutoscalingComponent(tac, component) {
-			continue
-		}
-
-		resource, ok := tac.Spec.Resources[plan.ResourceType]
->>>>>>> 2523a3bb
 		if !ok {
 			errs = append(errs, fmt.Errorf("unknown resource type %v for group %s tac[%s/%s]", plan.ResourceType, plan.Labels[groupLabelKey], tac.Namespace, tac.Name))
 			continue
 		}
-<<<<<<< HEAD
-		resList := corev1.ResourceList{
-=======
 		requestsResourceList := corev1.ResourceList{
 			corev1.ResourceCPU:    resource.CPU,
 			corev1.ResourceMemory: resource.Memory,
 		}
 
 		limitsResourceList := corev1.ResourceList{
->>>>>>> 2523a3bb
 			corev1.ResourceCPU:    resource.CPU,
 			corev1.ResourceMemory: resource.Memory,
 		}
@@ -210,14 +194,11 @@
 			ObjectMeta: metav1.ObjectMeta{
 				Name:      autoTcName,
 				Namespace: tc.Namespace,
-<<<<<<< HEAD
-=======
 				Labels: map[string]string{
 					label.AutoInstanceLabelKey:     tac.Name,
 					label.AutoComponentLabelKey:    component,
 					label.AutoScalingGroupLabelKey: group,
 				},
->>>>>>> 2523a3bb
 				OwnerReferences: []metav1.OwnerReference{
 					controller.GetTiDBClusterAutoscalerOwnerRef(tac),
 				},
@@ -228,26 +209,6 @@
 					Namespace: tac.Namespace,
 				},
 			},
-<<<<<<< HEAD
-			Spec: v1alpha1.TidbClusterSpec{
-				Cluster: &v1alpha1.TidbClusterRef{
-					Name:      tc.Name,
-					Namespace: tc.Namespace,
-				},
-			},
-		}
-
-		switch component {
-		case v1alpha1.TiKVMemberType.String():
-			resList[corev1.ResourceStorage] = resource.Storage
-
-			autoTc.Spec.TiKV = tc.Spec.TiKV.DeepCopy()
-			autoTc.Spec.TiKV.Replicas = int32(plan.Count)
-			autoTc.Spec.TiKV.ResourceRequirements = corev1.ResourceRequirements{
-				Limits:   resList,
-				Requests: resList,
-			}
-=======
 			Spec: *tc.Spec.DeepCopy(),
 		}
 
@@ -273,24 +234,12 @@
 			}
 
 			// Initialize Config
->>>>>>> 2523a3bb
 			if autoTc.Spec.TiKV.Config == nil {
 				autoTc.Spec.TiKV.Config = &v1alpha1.TiKVConfig{
 					Server: &v1alpha1.TiKVServerConfig{
 						Labels: map[string]string{},
 					},
 				}
-<<<<<<< HEAD
-			}
-			if autoTc.Spec.TiKV.Config.Server == nil {
-				autoTc.Spec.TiKV.Config.Server = &v1alpha1.TiKVServerConfig{
-					Labels: map[string]string{},
-				}
-			}
-			if autoTc.Spec.TiKV.Config.Server.Labels == nil {
-				autoTc.Spec.TiKV.Config.Server.Labels = map[string]string{}
-			}
-=======
 			} else if autoTc.Spec.TiKV.Config.Server == nil {
 				autoTc.Spec.TiKV.Config.Server = &v1alpha1.TiKVServerConfig{
 					Labels: map[string]string{},
@@ -300,18 +249,10 @@
 			}
 
 			// Assign Plan Labels
->>>>>>> 2523a3bb
 			for k, v := range plan.Labels {
 				autoTc.Spec.TiKV.Config.Server.Labels[k] = v
 			}
 		case v1alpha1.TiDBMemberType.String():
-<<<<<<< HEAD
-			autoTc.Spec.TiDB = tc.Spec.TiDB.DeepCopy()
-			autoTc.Spec.TiDB.ResourceRequirements = corev1.ResourceRequirements{
-				Limits:   resList,
-				Requests: resList,
-			}
-=======
 			autoTc.Spec.TiKV = nil
 
 			autoTc.Spec.TiDB.Replicas = int32(plan.Count)
@@ -321,40 +262,25 @@
 			}
 
 			// Initialize Config
->>>>>>> 2523a3bb
 			if autoTc.Spec.TiDB.Config == nil {
 				autoTc.Spec.TiDB.Config = &v1alpha1.TiDBConfig{
 					Labels: map[string]string{},
 				}
-<<<<<<< HEAD
-			}
-			if autoTc.Spec.TiDB.Config.Labels == nil {
-				autoTc.Spec.TiDB.Config.Labels = map[string]string{}
-			}
-=======
 			} else if autoTc.Spec.TiDB.Config.Labels == nil {
 				autoTc.Spec.TiDB.Config.Labels = map[string]string{}
 			}
 
 			// Assign Plan Labels
->>>>>>> 2523a3bb
 			for k, v := range plan.Labels {
 				autoTc.Spec.TiDB.Config.Labels[k] = v
 			}
 		}
 
-<<<<<<< HEAD
-		// Patch custom labels
-		patchAutoscalingLabels(autoTc, tac, component, group)
-
-=======
->>>>>>> 2523a3bb
 		_, err = am.cli.PingcapV1alpha1().TidbClusters(tc.Namespace).Create(autoTc)
 		if err != nil {
 			errs = append(errs, err)
 			continue
 		}
-<<<<<<< HEAD
 
 	}
 	return errorutils.NewAggregate(errs)
@@ -449,8 +375,4 @@
 		klog.Errorf("failed to update TidbMonitor: [%s/%s], error: %v", ns, tmName, err)
 	}
 	return err
-=======
-	}
-	return errorutils.NewAggregate(errs)
->>>>>>> 2523a3bb
 }