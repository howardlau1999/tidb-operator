// Copyright 2020 PingCAP, Inc.
//
// Licensed under the Apache License, Version 2.0 (the "License");
// you may not use this file except in compliance with the License.
// You may obtain a copy of the License at
//
//     http://www.apache.org/licenses/LICENSE-2.0
//
// Unless required by applicable law or agreed to in writing, software
// distributed under the License is distributed on an "AS IS" BASIS,
// See the License for the specific language governing permissions and
// limitations under the License.

package autoscaler

import (
	"encoding/json"
	"fmt"
	"strconv"
	"time"

	"github.com/pingcap/tidb-operator/pkg/apis/pingcap/v1alpha1"
	"github.com/pingcap/tidb-operator/pkg/controller"
	"github.com/pingcap/tidb-operator/pkg/label"
	"github.com/pingcap/tidb-operator/pkg/pdapi"
	operatorUtils "github.com/pingcap/tidb-operator/pkg/util"
	appsv1 "k8s.io/api/apps/v1"
	corev1 "k8s.io/api/core/v1"
	"k8s.io/apimachinery/pkg/api/resource"
	metav1 "k8s.io/apimachinery/pkg/apis/meta/v1"
	"k8s.io/klog"
	"k8s.io/utils/pointer"
)

var zeroQuantity = resource.MustParse("0")

// checkStsAutoScalingPrerequisites would check the sts status to ensure wouldn't happen during
// upgrading, scaling
func checkStsAutoScalingPrerequisites(set *appsv1.StatefulSet) bool {
	return !operatorUtils.IsStatefulSetUpgrading(set) && !operatorUtils.IsStatefulSetScaling(set)
}

// checkStsAutoScalingInterval would check whether there is enough interval duration between every two auto-scaling
func checkStsAutoScalingInterval(tac *v1alpha1.TidbClusterAutoScaler, intervalSeconds int32, memberType v1alpha1.MemberType) (bool, error) {
	lastAutoScalingTimestamp, existed := tac.Annotations[label.AnnTiDBLastAutoScalingTimestamp]
	if memberType == v1alpha1.TiKVMemberType {
		lastAutoScalingTimestamp, existed = tac.Annotations[label.AnnTiKVLastAutoScalingTimestamp]
	}
	if !existed {
		return true, nil
	}
	t, err := strconv.ParseInt(lastAutoScalingTimestamp, 10, 64)
	if err != nil {
		return false, fmt.Errorf("tac[%s/%s] parse last auto-scaling timestamp failed,err:%v", tac.Namespace, tac.Name, err)
	}
	if intervalSeconds > int32(time.Since(time.Unix(t, 0)).Seconds()) {
		return false, nil
	}
	return true, nil
}

// limitTargetReplicas would limit the calculated target replicas to ensure the min/max Replicas
func limitTargetReplicas(targetReplicas int32, tac *v1alpha1.TidbClusterAutoScaler, memberType v1alpha1.MemberType) int32 {
	var min, max int32
	switch memberType {
	case v1alpha1.TiKVMemberType:
		min, max = *tac.Spec.TiKV.MinReplicas, tac.Spec.TiKV.MaxReplicas
	case v1alpha1.TiDBMemberType:
		min, max = *tac.Spec.TiDB.MinReplicas, tac.Spec.TiDB.MaxReplicas
	default:
		return targetReplicas
	}
	if targetReplicas > max {
		return max
	}
	if targetReplicas < min {
		return min
	}
	return targetReplicas
}

func defaultResources(tc *v1alpha1.TidbCluster, tac *v1alpha1.TidbClusterAutoScaler, component v1alpha1.MemberType) {
	typ := fmt.Sprintf("default_%s", component.String())
	resource := v1alpha1.AutoResource{}
	var requests corev1.ResourceList

	switch component {
	case v1alpha1.TiDBMemberType:
		requests = tc.Spec.TiDB.Requests
	case v1alpha1.TiKVMemberType:
		requests = tc.Spec.TiKV.Requests
	}

	for res, v := range requests {
		switch res {
		case corev1.ResourceCPU:
			resource.CPU = v
		case corev1.ResourceMemory:
			resource.Memory = v
		case corev1.ResourceStorage:
			resource.Storage = v
		}
	}

	switch component {
	case v1alpha1.TiDBMemberType:
		if tac.Spec.TiDB.Resources == nil {
			tac.Spec.TiDB.Resources = make(map[string]v1alpha1.AutoResource)
		}
		tac.Spec.TiDB.Resources[typ] = resource
	case v1alpha1.TiKVMemberType:
		if tac.Spec.TiKV.Resources == nil {
			tac.Spec.TiKV.Resources = make(map[string]v1alpha1.AutoResource)
		}
		tac.Spec.TiKV.Resources[typ] = resource
	}
}

func defaultResourceTypes(tac *v1alpha1.TidbClusterAutoScaler, rule *v1alpha1.AutoRule, component v1alpha1.MemberType) {
	resources := getSpecResources(tac, component)
	if len(rule.ResourceTypes) == 0 {
		for name := range resources {
			rule.ResourceTypes = append(rule.ResourceTypes, name)
		}
	}
}

func getBasicAutoScalerSpec(tac *v1alpha1.TidbClusterAutoScaler, component v1alpha1.MemberType) *v1alpha1.BasicAutoScalerSpec {
	switch component {
	case v1alpha1.TiDBMemberType:
		return &tac.Spec.TiDB.BasicAutoScalerSpec
	case v1alpha1.TiKVMemberType:
		return &tac.Spec.TiKV.BasicAutoScalerSpec
	}
	return nil
}

func getSpecResources(tac *v1alpha1.TidbClusterAutoScaler, component v1alpha1.MemberType) map[string]v1alpha1.AutoResource {
	switch component {
	case v1alpha1.TiDBMemberType:
<<<<<<< HEAD
		return tac.Spec.TiDB.Resources
	case v1alpha1.TiKVMemberType:
		return tac.Spec.TiKV.Resources
=======
		if tac.Spec.TiDB != nil {
			return tac.Spec.TiDB.Resources
		}
	case v1alpha1.TiKVMemberType:
		if tac.Spec.TiKV != nil {
			return tac.Spec.TiKV.Resources
		}
>>>>>>> 4b8b87f1
	}
	return nil
}

func defaultBasicAutoScaler(tac *v1alpha1.TidbClusterAutoScaler, component v1alpha1.MemberType) {
	spec := getBasicAutoScalerSpec(tac, component)

	if spec.MinReplicas == nil {
		spec.MinReplicas = pointer.Int32Ptr(1)
	}
	if spec.ScaleOutIntervalSeconds == nil {
		spec.ScaleOutIntervalSeconds = pointer.Int32Ptr(300)
	}
	if spec.ScaleInIntervalSeconds == nil {
		spec.ScaleInIntervalSeconds = pointer.Int32Ptr(500)
	}
	// If ExternalEndpoint is not provided, we would set default metrics
	if spec.External == nil && spec.MetricsTimeDuration == nil {
		spec.MetricsTimeDuration = pointer.StringPtr("3m")
	}

	if spec.External != nil {
		return
	}

	for res, rule := range spec.Rules {
		if res == corev1.ResourceCPU {
			if rule.MinThreshold == nil {
				rule.MinThreshold = pointer.Float64Ptr(0.1)
			}
		}
		defaultResourceTypes(tac, &rule, component)
		spec.Rules[res] = rule
	}
}

// If the minReplicas not set, the default value would be 1
// If the Metrics not set, the default metric will be set to 80% average CPU utilization.
// defaultTAC would default the omitted value
func defaultTAC(tac *v1alpha1.TidbClusterAutoScaler, tc *v1alpha1.TidbCluster) {
	if tac.Annotations == nil {
		tac.Annotations = map[string]string{}
	}

	// Construct default resource
	if tac.Spec.TiKV != nil && tac.Spec.TiKV.External == nil && len(tac.Spec.TiKV.Resources) == 0 {
		defaultResources(tc, tac, v1alpha1.TiKVMemberType)
	}

	if tac.Spec.TiDB != nil && tac.Spec.TiDB.External == nil && len(tac.Spec.TiDB.Resources) == 0 {
		defaultResources(tc, tac, v1alpha1.TiDBMemberType)
	}

	if tidb := tac.Spec.TiDB; tidb != nil {
		defaultBasicAutoScaler(tac, v1alpha1.TiDBMemberType)
	}

	if tikv := tac.Spec.TiKV; tikv != nil {
		defaultBasicAutoScaler(tac, v1alpha1.TiKVMemberType)
		for id, m := range tikv.Metrics {
			if m.Resource == nil || m.Resource.Name != corev1.ResourceStorage {
				continue
			}
			if m.LeastStoragePressurePeriodSeconds == nil {
				m.LeastStoragePressurePeriodSeconds = pointer.Int64Ptr(300)
			}
			if m.LeastRemainAvailableStoragePercent == nil {
				m.LeastRemainAvailableStoragePercent = pointer.Int64Ptr(10)
			}
			tikv.Metrics[id] = m
		}
	}

	if monitor := tac.Spec.Monitor; monitor != nil && len(monitor.Namespace) < 1 {
		monitor.Namespace = tac.Namespace
	}
}

func validateBasicAutoScalerSpec(tac *v1alpha1.TidbClusterAutoScaler, component v1alpha1.MemberType) error {
	spec := getBasicAutoScalerSpec(tac, component)

	if spec.External != nil {
		return nil
	}

	if len(spec.Rules) == 0 {
		return fmt.Errorf("no rules defined for component %s in %s/%s", component.String(), tac.Namespace, tac.Name)
	}
	resources := getSpecResources(tac, component)

	if component == v1alpha1.TiKVMemberType {
		for name, res := range resources {
			if res.Storage.Cmp(zeroQuantity) == 0 {
				return fmt.Errorf("resource %s defined for tikv does not have storage in %s/%s", name, tac.Namespace, tac.Name)
			}
		}
	}

	acceptableResources := map[corev1.ResourceName]struct{}{
		corev1.ResourceCPU: {},
	}

	checkCommon := func(res corev1.ResourceName, rule v1alpha1.AutoRule) error {
		if _, ok := acceptableResources[res]; !ok {
			return fmt.Errorf("unknown resource type %s of %s in %s/%s", res.String(), component.String(), tac.Namespace, tac.Name)
		}
		if rule.MaxThreshold > 1.0 || rule.MaxThreshold < 0.0 {
			return fmt.Errorf("max_threshold (%v) should be between 0 and 1 for rule %s of %s in %s/%s", rule.MaxThreshold, res, component.String(), tac.Namespace, tac.Name)
		}
		if len(rule.ResourceTypes) == 0 {
			return fmt.Errorf("no resources provided for rule %s of %s in %s/%s", res, component.String(), tac.Namespace, tac.Name)
		}
		for _, resType := range rule.ResourceTypes {
			if _, ok := resources[resType]; !ok {
				return fmt.Errorf("unknown resource %s for %s in %s/%s", resType, component.String(), tac.Namespace, tac.Name)
			}
		}
		return nil
	}

	for res, rule := range spec.Rules {
		if err := checkCommon(res, rule); err != nil {
			return err
		}

		switch res {
		case corev1.ResourceCPU:
			if *rule.MinThreshold > 1.0 || *rule.MinThreshold < 0.0 {
				return fmt.Errorf("min_threshold (%v) should be between 0 and 1 for rule %s of %s in %s/%s", *rule.MinThreshold, res, component.String(), tac.Namespace, tac.Name)
			}
			if *rule.MinThreshold > rule.MaxThreshold {
				return fmt.Errorf("min_threshold (%v) > max_threshold (%v) for cpu rule of %s in %s/%s", *rule.MinThreshold, rule.MaxThreshold, component.String(), tac.Namespace, tac.Name)
			}
		}
	}

	return nil
}

func validateTAC(tac *v1alpha1.TidbClusterAutoScaler) error {
	if tac.Spec.TiDB != nil && tac.Spec.TiDB.External == nil && len(tac.Spec.TiDB.Resources) == 0 {
		return fmt.Errorf("no resources provided for tidb in %s/%s", tac.Namespace, tac.Name)
	}

	if tac.Spec.TiKV != nil && tac.Spec.TiKV.External == nil && len(tac.Spec.TiKV.Resources) == 0 {
		return fmt.Errorf("no resources provided for tikv in %s/%s", tac.Namespace, tac.Name)
	}

	if tidb := tac.Spec.TiDB; tidb != nil {
		err := validateBasicAutoScalerSpec(tac, v1alpha1.TiDBMemberType)
		if err != nil {
			return err
		}
	}

	if tikv := tac.Spec.TiKV; tikv != nil {
		err := validateBasicAutoScalerSpec(tac, v1alpha1.TiKVMemberType)
		if err != nil {
			return err
		}
	}

	return nil
}

func genMetricsEndpoint(tac *v1alpha1.TidbClusterAutoScaler) (string, error) {
	if tac.Spec.MetricsUrl == nil && tac.Spec.Monitor == nil {
		return "", fmt.Errorf("tac[%s/%s] metrics url or monitor should be defined explicitly", tac.Namespace, tac.Name)
	}
	if tac.Spec.MetricsUrl != nil {
		return *tac.Spec.MetricsUrl, nil
	}
	return fmt.Sprintf("http://%s-prometheus.%s.svc:9090", tac.Spec.Monitor.Name, tac.Spec.Monitor.Namespace), nil
}

func autoscalerToStrategy(tac *v1alpha1.TidbClusterAutoScaler, component v1alpha1.MemberType) *pdapi.Strategy {
	resources := getSpecResources(tac, component)
	strategy := &pdapi.Strategy{
		Resources: make([]*pdapi.Resource, 0, len(resources)),
	}

	for typ, res := range resources {
		resource := &pdapi.Resource{
			CPU:          res.CPU.AsDec().UnscaledBig().Uint64(),
			Memory:       res.Memory.AsDec().UnscaledBig().Uint64(),
			Storage:      res.Storage.AsDec().UnscaledBig().Uint64(),
			ResourceType: typ,
		}
		if res.Count != nil {
			count := uint64(*res.Count)
			resource.Count = &count
		}
		strategy.Resources = append(strategy.Resources, resource)
	}

	switch component {
	case v1alpha1.TiDBMemberType:
		strategy.Rules = []*pdapi.Rule{autoRulesToStrategyRule(component.String(), tac.Spec.TiDB.Rules)}
	case v1alpha1.TiKVMemberType:
		strategy.Rules = []*pdapi.Rule{autoRulesToStrategyRule(component.String(), tac.Spec.TiKV.Rules)}
	}

	return strategy
}

func autoRulesToStrategyRule(component string, rules map[corev1.ResourceName]v1alpha1.AutoRule) *pdapi.Rule {
	result := &pdapi.Rule{
		Component: component,
	}
	for res, rule := range rules {
		switch res {
		case corev1.ResourceCPU:
			// For CPU rule, users should both specify max_threshold and min_threshold
			// Defaulting and validating make sure that the min_threshold is set
			result.CPURule = &pdapi.CPURule{
				MaxThreshold:  rule.MaxThreshold,
				MinThreshold:  *rule.MinThreshold,
				ResourceTypes: rule.ResourceTypes,
			}
		case corev1.ResourceStorage:
			// For storage rule, users need only set the max_threshold and we convert it to min_threshold for PD
			result.StorageRule = &pdapi.StorageRule{
				MinThreshold:  1.0 - rule.MaxThreshold,
				ResourceTypes: rule.ResourceTypes,
			}
		default:
			klog.Warningf("unknown resource type %v", res.String())
		}
	}
	return result
}

const autoClusterPrefix = "auto-"

func genAutoClusterName(tas *v1alpha1.TidbClusterAutoScaler, component string, labels map[string]string, resource v1alpha1.AutoResource) (string, error) {
	seed := map[string]interface{}{
		"namespace": tas.Namespace,
		"tas":       tas.Name,
		"component": component,
		"cpu":       resource.CPU.AsDec().UnscaledBig().Uint64(),
		"storage":   resource.Storage.AsDec().UnscaledBig().Uint64(),
		"memory":    resource.Memory.AsDec().UnscaledBig().Uint64(),
		"labels":    labels,
	}
	marshaled, err := json.Marshal(seed)
	if err != nil {
		return "", err
	}

	return autoClusterPrefix + v1alpha1.HashContents(marshaled), nil
<<<<<<< HEAD
}

func newAutoScalingCluster(tc *v1alpha1.TidbCluster, tac *v1alpha1.TidbClusterAutoScaler, autoTcName, component string) *v1alpha1.TidbCluster {
	autoTc := &v1alpha1.TidbCluster{
		ObjectMeta: metav1.ObjectMeta{
			Name:      autoTcName,
			Namespace: tc.Namespace,
			Labels: map[string]string{
				label.AutoInstanceLabelKey:  tac.Name,
				label.AutoComponentLabelKey: component,
			},
			OwnerReferences: []metav1.OwnerReference{
				controller.GetTiDBClusterAutoScalerOwnerRef(tac),
			},
		},
		Status: v1alpha1.TidbClusterStatus{
			AutoScaler: &v1alpha1.TidbClusterAutoScalerRef{
				Name:      tac.Name,
				Namespace: tac.Namespace,
			},
		},
		Spec: *tc.Spec.DeepCopy(),
	}

	autoTc.Spec.Cluster = &v1alpha1.TidbClusterRef{
		Namespace: tc.Namespace,
		Name:      tc.Name,
	}

	autoTc.Spec.TiCDC = nil
	autoTc.Spec.TiFlash = nil
	autoTc.Spec.PD = nil
	autoTc.Spec.Pump = nil

	switch component {
	case v1alpha1.TiDBMemberType.String():
		autoTc.Spec.TiKV = nil
		// Initialize Config
		if autoTc.Spec.TiDB.Config == nil {
			autoTc.Spec.TiDB.Config = &v1alpha1.TiDBConfig{
				Labels: map[string]string{},
			}
		} else if autoTc.Spec.TiDB.Config.Labels == nil {
			autoTc.Spec.TiDB.Config.Labels = map[string]string{}
		}
	case v1alpha1.TiKVMemberType.String():
		autoTc.Spec.TiDB = nil
		// Initialize Config
		if autoTc.Spec.TiKV.Config == nil {
			autoTc.Spec.TiKV.Config = &v1alpha1.TiKVConfig{
				Server: &v1alpha1.TiKVServerConfig{
					Labels: map[string]string{},
				},
			}
		} else if autoTc.Spec.TiKV.Config.Server == nil {
			autoTc.Spec.TiKV.Config.Server = &v1alpha1.TiKVServerConfig{
				Labels: map[string]string{},
			}
		} else if autoTc.Spec.TiKV.Config.Server.Labels == nil {
			autoTc.Spec.TiKV.Config.Server.Labels = map[string]string{}
		}
	}

	return autoTc
=======
>>>>>>> 4b8b87f1
}<|MERGE_RESOLUTION|>--- conflicted
+++ resolved
@@ -138,11 +138,6 @@
 func getSpecResources(tac *v1alpha1.TidbClusterAutoScaler, component v1alpha1.MemberType) map[string]v1alpha1.AutoResource {
 	switch component {
 	case v1alpha1.TiDBMemberType:
-<<<<<<< HEAD
-		return tac.Spec.TiDB.Resources
-	case v1alpha1.TiKVMemberType:
-		return tac.Spec.TiKV.Resources
-=======
 		if tac.Spec.TiDB != nil {
 			return tac.Spec.TiDB.Resources
 		}
@@ -150,7 +145,6 @@
 		if tac.Spec.TiKV != nil {
 			return tac.Spec.TiKV.Resources
 		}
->>>>>>> 4b8b87f1
 	}
 	return nil
 }
@@ -401,7 +395,6 @@
 	}
 
 	return autoClusterPrefix + v1alpha1.HashContents(marshaled), nil
-<<<<<<< HEAD
 }
 
 func newAutoScalingCluster(tc *v1alpha1.TidbCluster, tac *v1alpha1.TidbClusterAutoScaler, autoTcName, component string) *v1alpha1.TidbCluster {
@@ -466,6 +459,4 @@
 	}
 
 	return autoTc
-=======
->>>>>>> 4b8b87f1
 }