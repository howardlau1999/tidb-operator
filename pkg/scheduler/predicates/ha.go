// Copyright 2018 PingCAP, Inc.
//
// Licensed under the Apache License, Version 2.0 (the "License");
// you may not use this file except in compliance with the License.
// You may obtain a copy of the License at
//
//     http://www.apache.org/licenses/LICENSE-2.0
//
// Unless required by applicable law or agreed to in writing, software
// distributed under the License is distributed on an "AS IS" BASIS,
// See the License for the specific language governing permissions and
// limitations under the License.

package predicates

import (
	"errors"
	"fmt"
	"math"
	"sort"
	"strings"
	"sync"
	"time"

	"github.com/pingcap/tidb-operator/pkg/apis/pingcap/v1alpha1"
	"github.com/pingcap/tidb-operator/pkg/client/clientset/versioned"
	"github.com/pingcap/tidb-operator/pkg/label"
	"github.com/pingcap/tidb-operator/pkg/util"
	apiv1 "k8s.io/api/core/v1"
	metav1 "k8s.io/apimachinery/pkg/apis/meta/v1"
	"k8s.io/apimachinery/pkg/labels"
	utilruntime "k8s.io/apimachinery/pkg/util/runtime"
	"k8s.io/apimachinery/pkg/util/sets"
	"k8s.io/client-go/kubernetes"
	"k8s.io/client-go/util/retry"
	"k8s.io/klog"
)

type ha struct {
	lock               sync.Mutex
	kubeCli            kubernetes.Interface
	cli                versioned.Interface
	podListFn          func(ns, instanceName, component string) (*apiv1.PodList, error)
	podGetFn           func(ns, podName string) (*apiv1.Pod, error)
	pvcGetFn           func(ns, pvcName string) (*apiv1.PersistentVolumeClaim, error)
	tcGetFn            func(ns, tcName string) (*v1alpha1.TidbCluster, error)
	scheduledNodeGetFn func(nodeName string) (*apiv1.Node, error)
	pvcListFn          func(ns, instanceName, component string) (*apiv1.PersistentVolumeClaimList, error)
	updatePVCFn        func(*apiv1.PersistentVolumeClaim) error
	acquireLockFn      func(*apiv1.Pod) (*apiv1.PersistentVolumeClaim, *apiv1.PersistentVolumeClaim, error)
}

// NewHA returns a Predicate
func NewHA(kubeCli kubernetes.Interface, cli versioned.Interface) Predicate {
	h := &ha{
		kubeCli: kubeCli,
		cli:     cli,
	}
	h.podListFn = h.realPodListFn
	h.podGetFn = h.realPodGetFn
	h.pvcGetFn = h.realPVCGetFn
	h.tcGetFn = h.realTCGetFn
	h.scheduledNodeGetFn = h.realScheduledNodeGetFn
	h.pvcListFn = h.realPVCListFn
	h.updatePVCFn = h.realUpdatePVCFn
	h.acquireLockFn = h.realAcquireLock
	return h
}

func (h *ha) Name() string {
	return "HAScheduling"
}

// 1. return the node to kube-scheduler if there is only one feasible node and the pod's pvc is bound
// 2. if there are more than two feasible nodes, we are trying to distribute TiKV/PD pods across the nodes for the best HA
//  a) for PD (one raft group, copies of data equals to replicas), no more than majority of replicas pods on one node, otherwise majority of replicas may lose when a node is lost.
//     e.g. when replicas is 3, we requires no more than 1 pods per node.
//  b) for TiKV (multiple raft groups, in each raft group, copies of data is hard-coded to 3)
//     when replicas is less than 3, no HA is forced because HA is impossible
//     when replicas is equal or greater than 3, we require TiKV pods are running on more than 3 nodes and no more than ceil(replicas / 3) per node
//  for PD/TiKV, we both try to balance the number of pods across the nodes
// 3. let kube-scheduler to make the final decision
func (h *ha) Filter(instanceName string, pod *apiv1.Pod, nodes []apiv1.Node) ([]apiv1.Node, error) {
	h.lock.Lock()
	defer h.lock.Unlock()

	ns := pod.GetNamespace()
	podName := pod.GetName()
	component := pod.Labels[label.ComponentLabelKey]
	tcName := getTCNameFromPod(pod, component)

	if component != label.PDLabelVal && component != label.TiKVLabelVal {
		klog.V(4).Infof("component %s is ignored in HA predicate", component)
		return nodes, nil
	}

	if len(nodes) == 0 {
		return nil, fmt.Errorf("no nodes available to schedule pods %s/%s", ns, podName)
	}
	if _, _, err := h.acquireLockFn(pod); err != nil {
		return nil, err
	}

	if len(nodes) == 1 {
		pvcName := pvcName(component, podName)
		pvc, err := h.pvcGetFn(ns, pvcName)
		if err != nil {
			return nil, err
		}
		if pvc.Status.Phase == apiv1.ClaimBound {
			klog.Infof("pod %s has pvc %s bound, return node %s", podName, pvcName, nodes[0].GetName())
			return nodes, nil
		}
	}

	podList, err := h.podListFn(ns, instanceName, component)
	if err != nil {
		return nil, err
	}
	tc, err := h.tcGetFn(ns, tcName)
	if err != nil {
		return nil, err
	}
	replicas := getReplicasFrom(tc, component)
	klog.Infof("ha: tidbcluster %s/%s component %s replicas %d", ns, tcName, component, replicas)

	var topologyKey string
	if tc.Annotations[label.AnnHATopologyKey] != "" {
		topologyKey = tc.Annotations[label.AnnHATopologyKey]
	} else {
		topologyKey = "kubernetes.io/hostname"
	}
	klog.Infof("current topology key: %s", topologyKey)

	allTopologies := make(sets.String)
	topologyMap := make(map[string]sets.String)

	for _, node := range nodes {
		if _, ok := node.Labels[topologyKey]; !ok {
			continue
		}
		topologyMap[node.Labels[topologyKey]] = make(sets.String)
	}

	scheduledNodes := make([]*apiv1.Node, 0)
	for _, pod := range podList.Items {
		nodeName := pod.Spec.NodeName
		if nodeName == "" {
			continue
		}
		scheduledNode, err := h.scheduledNodeGetFn(nodeName)
		if err != nil {
			klog.Errorf("failed to get node by name, nodeName: %s, error: %v", nodeName, err)
			return nil, err
		}
		if _, ok := scheduledNode.Labels[topologyKey]; !ok {
			continue
		}
		scheduledNodes = append(scheduledNodes, scheduledNode)
	}

	for _, pod := range podList.Items {
		pName := pod.GetName()

		if !isPodDesired(tc, component, pName) {
			klog.Infof("pod %s is not in desired ordinals, do not count its topology", pName)
			continue
		}

<<<<<<< HEAD
=======
		if isFailureMember(tc, component, pName) {
			klog.Infof("pod %s is a failure member, do not count its topology", pName)
			continue
		}

>>>>>>> e851905d
		nodeName := pod.Spec.NodeName

		topology := getTopologyFromNode(topologyKey, nodeName, nodes, scheduledNodes)
		if topology != "" {
			allTopologies.Insert(topology)
		}
		if topology == "" || topologyMap[topology] == nil {
			klog.Infof("pod %s is not bind", pName)
			continue
		}

		topologyMap[topology] = topologyMap[topology].Insert(pName)
	}
	klog.V(4).Infof("topologyMap: %+v", topologyMap)

	min := -1
	minTopologies := make([]string, 0)
	maxPodsPerTopology := 0

	if component == label.PDLabelVal {
		/**
		 * replicas     maxPodsPerTopology
		 * ---------------------------
		 * 1            1
		 * 2            1
		 * 3            1
		 * 4            1
		 * 5            2
		 * ...
		 */
		maxPodsPerTopology = int((replicas+1)/2) - 1
		if maxPodsPerTopology <= 0 {
			maxPodsPerTopology = 1
		}
	} else {
		// 1. TiKV instances must run on at least 3 nodes(topologies), otherwise HA is not possible
		if allTopologies.Len() < 3 {
			maxPodsPerTopology = 1
		} else {
			/**
			 * 2. we requires TiKV instances to run on at least 3 nodes(topologies), so max
			 * allowed pods on each topology is ceil(replicas / 3)
			 *
			 * replicas     maxPodsPerTopology   best HA on three topologies
			 * ---------------------------------------------------
			 * 3            1                1, 1, 1
			 * 4            2                1, 1, 2
			 * 5            2                1, 2, 2
			 * 6            2                2, 2, 2
			 * 7            3                2, 2, 3
			 * 8            3                2, 3, 3
			 * ...
			 */
			maxPodsPerTopology = int(math.Ceil(float64(replicas) / 3))
		}
	}

	for topology, podNames := range topologyMap {
		podsCount := len(podNames)

		// tikv replicas less than 3 cannot achieve high availability
		if component == label.TiKVLabelVal && replicas < 3 {
			minTopologies = append(minTopologies, topology)
			klog.Infof("replicas is %d, add topology %s to minTopologies", replicas, topology)
			continue
		}

		if podsCount >= maxPodsPerTopology {
			// pods on this topology exceeds the limit, skip
			klog.Infof("topology %s has %d instances of component %s, max allowed is %d, skipping",
				topology, podsCount, component, maxPodsPerTopology)
			continue
		}

		// Choose topology which has minimum count of the component
		if min == -1 {
			min = podsCount
		}
		if podsCount > min {
			klog.Infof("topology %s podsCount %d > min %d, skipping", topology, podsCount, min)
			continue
		}
		if podsCount < min {
			min = podsCount
			minTopologies = make([]string, 0)
		}
		minTopologies = append(minTopologies, topology)
	}

	if len(minTopologies) == 0 {
		topologyStrArr := []string{}
		for topology, podNames := range topologyMap {
			s := fmt.Sprintf("%s (%d %s pods)", topology, podNames.Len(), strings.ToLower(component))
			topologyStrArr = append(topologyStrArr, s)
		}
		sort.Strings(topologyStrArr)

		// example: unable to schedule to topologies: kube-node-1 (1 pd pods), kube-node-2 (1 pd pods), max pods per topology: 1
		errMsg := fmt.Sprintf("unable to schedule to topology: %s, max pods per topology: %d",
			strings.Join(topologyStrArr, ", "), maxPodsPerTopology)
		return nil, errors.New(errMsg)
	}

	return getNodeFromTopologies(nodes, topologyKey, minTopologies), nil
}

// kubernetes scheduling is parallel, to achieve HA, we must ensure the scheduling is serial,
// so when a pod is scheduling, we set an annotation to its PVC, other pods can't be scheduled at this time,
// delete the PVC's annotation when the pod is scheduled(PVC is bound and the pod's nodeName is set)
func (h *ha) realAcquireLock(pod *apiv1.Pod) (*apiv1.PersistentVolumeClaim, *apiv1.PersistentVolumeClaim, error) {
	ns := pod.GetNamespace()
	component := pod.Labels[label.ComponentLabelKey]
	instanceName := pod.Labels[label.InstanceLabelKey]
	podName := pod.GetName()
	pvcList, err := h.pvcListFn(ns, instanceName, component)
	if err != nil {
		return nil, nil, err
	}

	currentPVCName := pvcName(component, podName)
	var currentPVC *apiv1.PersistentVolumeClaim
	var schedulingPVC *apiv1.PersistentVolumeClaim
	items := pvcList.Items
	for i := range items {
		if items[i].GetName() == currentPVCName {
			currentPVC = &items[i]
		}
		if items[i].Annotations[label.AnnPVCPodScheduling] != "" && schedulingPVC == nil {
			schedulingPVC = &items[i]
		}
	}

	if currentPVC == nil {
		return schedulingPVC, currentPVC, fmt.Errorf("can't find current Pod %s/%s's PVC", ns, podName)
	}
	if schedulingPVC == nil {
		return schedulingPVC, currentPVC, h.setCurrentPodScheduling(currentPVC)
	}
	if schedulingPVC == currentPVC {
		return schedulingPVC, currentPVC, nil
	}

	// if pvc is not defer deleting(has AnnPVCDeferDeleting annotation means defer deleting), we must wait for its scheduling
	// else clear its AnnPVCPodScheduling annotation and acquire the lock
	if schedulingPVC.Annotations[label.AnnPVCDeferDeleting] == "" {
		schedulingPodName := getPodNameFromPVC(schedulingPVC)
		schedulingPod, err := h.podGetFn(ns, schedulingPodName)
		if err != nil {
			return schedulingPVC, currentPVC, err
		}
		if schedulingPVC.Status.Phase != apiv1.ClaimBound || schedulingPod.Spec.NodeName == "" {
			return schedulingPVC, currentPVC, fmt.Errorf("waiting for Pod %s/%s scheduling", ns, schedulingPodName)
		}
	}

	delete(schedulingPVC.Annotations, label.AnnPVCPodScheduling)
	err = h.updatePVCFn(schedulingPVC)
	if err != nil {
		klog.Errorf("ha: failed to delete pvc %s/%s annotation %s, %v",
			ns, schedulingPVC.GetName(), label.AnnPVCPodScheduling, err)
		return schedulingPVC, currentPVC, err
	}
	klog.Infof("ha: delete pvc %s/%s annotation %s successfully",
		ns, schedulingPVC.GetName(), label.AnnPVCPodScheduling)
	return schedulingPVC, currentPVC, h.setCurrentPodScheduling(currentPVC)
}

func (h *ha) realPodListFn(ns, instanceName, component string) (*apiv1.PodList, error) {
	selector := label.New().Instance(instanceName).Component(component).Labels()
	return h.kubeCli.CoreV1().Pods(ns).List(metav1.ListOptions{
		LabelSelector: labels.SelectorFromSet(selector).String(),
	})
}

func (h *ha) realPodGetFn(ns, podName string) (*apiv1.Pod, error) {
	return h.kubeCli.CoreV1().Pods(ns).Get(podName, metav1.GetOptions{})
}

func (h *ha) realPVCListFn(ns, instanceName, component string) (*apiv1.PersistentVolumeClaimList, error) {
	selector := label.New().Instance(instanceName).Component(component).Labels()
	return h.kubeCli.CoreV1().PersistentVolumeClaims(ns).List(metav1.ListOptions{
		LabelSelector: labels.SelectorFromSet(selector).String(),
	})
}

func (h *ha) realUpdatePVCFn(pvc *apiv1.PersistentVolumeClaim) error {
	ns := pvc.GetNamespace()
	tcName := pvc.Labels[label.InstanceLabelKey]
	pvcName := pvc.GetName()

	labels := pvc.GetLabels()
	ann := pvc.GetAnnotations()
	return retry.RetryOnConflict(retry.DefaultBackoff, func() error {
		_, updateErr := h.kubeCli.CoreV1().PersistentVolumeClaims(ns).Update(pvc)
		if updateErr == nil {
			klog.Infof("update PVC: [%s/%s] successfully, TidbCluster: %s", ns, pvcName, tcName)
			return nil
		}
		klog.Errorf("failed to update PVC: [%s/%s], TidbCluster: %s, error: %v", ns, pvcName, tcName, updateErr)

		if updated, err := h.pvcGetFn(ns, pvcName); err == nil {
			// make a copy so we don't mutate the shared cache
			pvc = updated.DeepCopy()
			pvc.Labels = labels
			pvc.Annotations = ann
		} else {
			utilruntime.HandleError(fmt.Errorf("error getting updated PVC %s/%s from lister: %v", ns, pvcName, err))
		}

		return updateErr
	})
}

func (h *ha) realPVCGetFn(ns, pvcName string) (*apiv1.PersistentVolumeClaim, error) {
	return h.kubeCli.CoreV1().PersistentVolumeClaims(ns).Get(pvcName, metav1.GetOptions{})
}

func (h *ha) realTCGetFn(ns, tcName string) (*v1alpha1.TidbCluster, error) {
	return h.cli.PingcapV1alpha1().TidbClusters(ns).Get(tcName, metav1.GetOptions{})
}

func (h *ha) realScheduledNodeGetFn(nodeName string) (*apiv1.Node, error) {
	return h.kubeCli.CoreV1().Nodes().Get(nodeName, metav1.GetOptions{})
}

func (h *ha) setCurrentPodScheduling(pvc *apiv1.PersistentVolumeClaim) error {
	ns := pvc.GetNamespace()
	pvcName := pvc.GetName()
	if pvc.Annotations == nil {
		pvc.Annotations = map[string]string{}
	}
	now := time.Now().Format(time.RFC3339)
	pvc.Annotations[label.AnnPVCPodScheduling] = now
	err := h.updatePVCFn(pvc)
	if err != nil {
		klog.Errorf("ha: failed to set pvc %s/%s annotation %s to %s, %v",
			ns, pvcName, label.AnnPVCPodScheduling, now, err)
		return err
	}
	klog.Infof("ha: set pvc %s/%s annotation %s to %s successfully",
		ns, pvcName, label.AnnPVCPodScheduling, now)
	return nil
}

func getTCNameFromPod(pod *apiv1.Pod, component string) string {
	return strings.TrimSuffix(pod.GenerateName, fmt.Sprintf("-%s-", component))
}

func getReplicasFrom(tc *v1alpha1.TidbCluster, component string) int32 {
	if component == v1alpha1.PDMemberType.String() {
		return tc.PDStsDesiredReplicas()
	}

	return tc.TiKVStsDesiredReplicas()
}

func pvcName(component, podName string) string {
	return fmt.Sprintf("%s-%s", component, podName)
}

func GetNodeNames(nodes []apiv1.Node) []string {
	nodeNames := make([]string, 0)
	for _, node := range nodes {
		nodeNames = append(nodeNames, node.GetName())
	}
	sort.Strings(nodeNames)
	return nodeNames
}

func getPodNameFromPVC(pvc *apiv1.PersistentVolumeClaim) string {
	return strings.TrimPrefix(pvc.Name, fmt.Sprintf("%s-", pvc.Labels[label.ComponentLabelKey]))
}

func getTopologyFromNode(topologyKey string, nodeName string, nodes []apiv1.Node, scheduledNode []*apiv1.Node) string {
	for _, node := range nodes {
		if _, ok := node.Labels[topologyKey]; !ok {
			continue
		}
		if node.Name == nodeName {
			return node.Labels[topologyKey]
		}
	}
	for _, node := range scheduledNode {
		if node.Name == nodeName {
			return node.Labels[topologyKey]
		}
	}
	return ""
}

func isPodDesired(tc *v1alpha1.TidbCluster, component, podName string) bool {
	ordinals := tc.TiKVStsDesiredOrdinals(false)
	if component == v1alpha1.PDMemberType.String() {
		ordinals = tc.PDStsDesiredOrdinals(false)
	}
	ordinal, err := util.GetOrdinalFromPodName(podName)
	if err != nil {
		klog.Errorf("unexpected pod name %q: %v", podName, err)
		return false
	}
	return ordinals.Has(ordinal)
<<<<<<< HEAD
=======
}

func isFailureMember(tc *v1alpha1.TidbCluster, component, podName string) bool {
	if component == v1alpha1.PDMemberType.String() {
		for _, fm := range tc.Status.PD.FailureMembers {
			if fm.PodName == podName {
				return true
			}
		}
		return false
	}

	for _, fs := range tc.Status.TiKV.FailureStores {
		if fs.PodName == podName {
			return true
		}
	}

	return false
>>>>>>> e851905d
}<|MERGE_RESOLUTION|>--- conflicted
+++ resolved
@@ -167,14 +167,11 @@
 			continue
 		}
 
-<<<<<<< HEAD
-=======
 		if isFailureMember(tc, component, pName) {
 			klog.Infof("pod %s is a failure member, do not count its topology", pName)
 			continue
 		}
 
->>>>>>> e851905d
 		nodeName := pod.Spec.NodeName
 
 		topology := getTopologyFromNode(topologyKey, nodeName, nodes, scheduledNodes)
@@ -476,8 +473,6 @@
 		return false
 	}
 	return ordinals.Has(ordinal)
-<<<<<<< HEAD
-=======
 }
 
 func isFailureMember(tc *v1alpha1.TidbCluster, component, podName string) bool {
@@ -497,5 +492,4 @@
 	}
 
 	return false
->>>>>>> e851905d
 }